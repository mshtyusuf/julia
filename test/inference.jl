--- conflicted
+++ resolved
@@ -226,13 +226,8 @@
 
 
 # issue #11366
-<<<<<<< HEAD
-f11366{T}(x::Type{Ref{T}}) = Ref{x}
+f11366(x::Type{Ref{T}}) where {T} = Ref{x}
 @test !isconcrete(Base.return_types(f11366, (Any,))[1])
-=======
-f11366(x::Type{Ref{T}}) where {T} = Ref{x}
-@test !isleaftype(Base.return_types(f11366, (Any,))[1])
->>>>>>> fe09a7b5
 
 
 let f(T) = Type{T}
@@ -448,13 +443,8 @@
     end
     return false
 end
-<<<<<<< HEAD
-test_inferred_static(other::ANY) = true
+test_inferred_static(@nospecialize(other)) = true
 test_inferred_static(slot::TypedSlot) = @test isconcrete(slot.typ)
-=======
-test_inferred_static(@nospecialize(other)) = true
-test_inferred_static(slot::TypedSlot) = @test isleaftype(slot.typ)
->>>>>>> fe09a7b5
 function test_inferred_static(expr::Expr)
     if is_typed_expr(expr)
         @test isconcrete(expr.typ)
