echo "# This file is autogenerated using gen_mathfunctions.sh"

if [ `uname` == "Linux" ]; then
    echo "libm = dlopen(\"libm.so.6\")"
fi

if [ `uname` == "Darwin" ]; then
    echo "libm = dlopen(\"libm.dylib\")"
fi

echo

for func in sin cos tan sinh cosh tanh asin acos atan log log10 log1p exp expm1 erf erfc floor ceil sqrt cbrt rint; do
    echo "# $func"
    echo "$func(x::Float64) = ccall(dlsym(libm,\"$func\"), Float64, (Float64,), x)"
    echo "$func(x::Float32) = ccall(dlsym(libm,\"${func}f\"), Float32, (Float32,), x)"
    echo "$func(x::Vector) = [ $func(x[i]) | i=1:length(x) ]"
    echo "$func(x::Matrix) = [ $func(x[i,j]) | i=1:size(x,1), j=1:size(x,2) ]"
    echo
done

echo "# abs"
echo "abs(x::Float64) = ccall(dlsym(libm,\"fabs\"), Float64, (Float64,), x)"
echo "abs(x::Float32) = ccall(dlsym(libm,\"fabsf\"), Float32, (Float32,), x)"
echo "abs(x::Vector) = [ abs(x[i]) | i=1:length(x) ]"
echo "abs(x::Matrix) = [ abs(x[i,j]) | i=1:size(x,1), j=1:size(x,2) ]"
echo

for func in atan2 pow remainder copysign hypot; do
    echo "# $func"
    echo "$func(x::Float64, y::Float64) = ccall(dlsym(libm,\"$func\"), Float64, (Float64, Float64,), x, y)"
    echo "$func(x::Float32, y::Float32) = ccall(dlsym(libm,\"${func}f\"), Float32, (Float32, Float32), x, y)"
    echo
done

for func in isinf isnan; do
    echo "# $func"
    echo "$func(x::Float64) = ccall(dlsym(libm,\"$func\"), Int32, (Float64,), x)!=0"
    echo "$func(x::Float32) = ccall(dlsym(libm,\"${func}f\"), Int32, (Float32,), x)!=0"
    echo "$func(x::Vector) = [ $func(x[i]) | i=1:length(x) ]"
    echo "$func(x::Matrix) = [ $func(x[i,j]) | i=1:size(x,1), j=1:size(x,2) ]"
<<<<<<< HEAD
    echo
done
=======
    echo "\n"
done

echo "rand_func = dlsym(libm, \"random\")"
echo "rand() = ccall (rand_func, Int32, ()) / 2147483647"
>>>>>>> 43cff8e4
<|MERGE_RESOLUTION|>--- conflicted
+++ resolved
@@ -39,13 +39,8 @@
     echo "$func(x::Float32) = ccall(dlsym(libm,\"${func}f\"), Int32, (Float32,), x)!=0"
     echo "$func(x::Vector) = [ $func(x[i]) | i=1:length(x) ]"
     echo "$func(x::Matrix) = [ $func(x[i,j]) | i=1:size(x,1), j=1:size(x,2) ]"
-<<<<<<< HEAD
     echo
-done
-=======
-    echo "\n"
 done
 
 echo "rand_func = dlsym(libm, \"random\")"
-echo "rand() = ccall (rand_func, Int32, ()) / 2147483647"
->>>>>>> 43cff8e4
+echo "rand() = ccall (rand_func, Int32, ()) / 2147483647"