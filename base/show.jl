# formerly built-in methods. can be replaced any time.

show(x) = show(OUTPUT_STREAM::IOStream, x)

print(io::IOStream, s::Symbol) = ccall(:jl_print_symbol, Void, (Ptr{Void}, Any,), io, s)
show(io, x) = ccall(:jl_show_any, Void, (Any, Any,), io, x)

showcompact(io, x) = show(io, x)
showcompact(x)     = showcompact(OUTPUT_STREAM::IOStream, x)

show(io, s::Symbol) = print(io, s)
show(io, tn::TypeName) = show(io, tn.name)
show(io, ::Nothing) = print(io, "nothing")
show(io, b::Bool) = print(io, b ? "true" : "false")
show(io, n::Integer) = print(io, dec(n))
show(io, n::Unsigned) = print(io, "0x", hex(n,sizeof(n)<<1))

show{T}(io, p::Ptr{T}) =
    print(io, is(T,None) ? "Ptr{Void}" : typeof(p), " @0x$(hex(unsigned(p), WORD_SIZE>>2))")

function show(io, l::LambdaStaticData)
    print(io, "AST(")
    show(io, l.ast)
    print(io, ")")
end

function show_delim_array(io, itr, op, delim, cl, delim_one)
    print(io, op)
    state = start(itr)
    newline = true
    first = true
    if !done(itr,state)
	while true
	    x, state = next(itr,state)
            multiline = isa(x,AbstractArray) && ndims(x)>1 && numel(x)>0
            if newline
                if multiline; println(io); end
            end
	    show(io, x)
	    if done(itr,state)
                if delim_one && first
                    print(io, delim)
                end
		break
	    end
            first = false
            print(io, delim)
            if multiline
                println(io); println(io); newline=false
            else
                newline = true
            end
	end
    end
    print(io, cl)
end

show_comma_array(io, itr, o, c) = show_delim_array(io, itr, o, ',', c, false)
show(io, t::Tuple) = show_delim_array(io, t, '(', ',', ')', true)

function show_expr_type(io, ty)
    if !is(ty, Any)
        if is(ty, Function)
            print(io, "::F")
        elseif is(ty, IntrinsicFunction)
            print(io, "::I")
        else
            print(io, "::$ty")
        end
    end
end

function show(io, e::Expr)
    hd = e.head
    if is(hd,:call)
        print(io, e.args[1])
        show_comma_array(io, e.args[2:],'(',')')
    elseif is(hd,:(=))
        print(io, "$(e.args[1]) = $(e.args[2])")
    elseif is(hd,:null)
        print(io, "nothing")
    elseif is(hd,:gotoifnot)
        print(io, "unless $(e.args[1]) goto $(e.args[2])")
    elseif is(hd,:return)
        print(io, "return $(e.args[1])")
    elseif is(hd,:string)
        show(io, e.args[1])
    elseif is(hd,symbol("::"))
        show(io, e.args[1])
        print(io, "::")
        show(io, e.args[2])
    elseif is(hd,:quote)
        show_quoted_expr(io, e.args[1])
    elseif is(hd,:body) || is(hd,:block)
        println(io, "\nbegin")
        for a in e.args
            print(io, "  ")
            show(io, a)
            println(io)
        end
        println(io, "end")
    elseif is(hd,:comparison)
        for a in e.args
            show(io, a)
        end
    elseif is(hd,:(.))
        show(io, e.args[1])
        print(io, '.')
        show(io, e.args[2])
    else
        print(io, hd)
        show_comma_array(io, e.args,'(',')')
    end
    show_expr_type(io, e.typ)
end

show(io, e::SymbolNode) = (print(io, e.name); show_expr_type(io, e.typ))
show(io, e::LineNumberNode) = print(io, "line($(e.line))")
show(io, e::LabelNode) = print(io, "$(e.label): ")
show(io, e::GotoNode) = print(io, "goto $(e.label)")
show(io, e::TopNode) = print(io, "top($(e.name))")
show(io, e::QuoteNode) = show_quoted_expr(io, e.value)

function show_quoted_expr(io, a1)
    if isa(a1,Expr) && (is(a1.head,:body) || is(a1.head,:block))
        println(io, "\nquote")
        for a in a1.args
            print(io, "  ")
            show(io, a)
            println(io, )
        end
        println(io, "end")
    else
        if isa(a1,Symbol) && !is(a1,:(:)) && !is(a1,:(==))
            print(io, ":$a1")
        else
            print(io, ":($a1)")
        end
    end
end

function show(io, e::TypeError)
    ctx = isempty(e.context) ? "" : "in $(e.context), "
    if e.expected == Bool
        print(io, "type error: non-boolean ($(typeof(e.got))) ",
                  "used in boolean context")
    else
        if isa(e.got,Type)
            tstr = "Type{$(e.got)}"
        else
            tstr = string(typeof(e.got))
        end
        print(io, "type error: $(e.func): ",
                  "$(ctx)expected $(e.expected), ",
                  "got $tstr")
    end
end

show(io, e::LoadError) = (show(io, e.error); print(io, "\nat $(e.file):$(e.line)"))
show(io, e::SystemError) = print(io, "$(e.prefix): $(strerror(e.errnum))")
show(io, ::DivideByZeroError) = print(io, "error: integer divide by zero")
show(io, ::StackOverflowError) = print(io, "error: stack overflow")
show(io, ::UndefRefError) = print(io, "access to undefined reference")
show(io, ::EOFError) = print(io, "read: end of file")
show(io, e::ErrorException) = print(io, e.msg)
show(io, e::KeyError) = print(io, "key not found: $(e.key)")
show(io, e::InterruptException) = nothing

function show(io, e::MethodError)
    name = e.f.env.name
    if is(e.f,convert)
        print(io, "no method $(name)(Type{$(e.args[1])},$(typeof(e.args[2])))")
    else
        print(io, "no method $(name)$(typeof(e.args))")
    end
end

function show(io, bt::BackTrace)
    show(io, bt.e)
    t = bt.trace
    # we may not declare :_jl_eval_user_input
    # directly so that we get a compile error
    # in case its name changes in the future
    const _jl_eval_function = symbol(string(_jl_eval_user_input))
    for i = 1:3:length(t)
        if i == 1 && t[i] == :error; continue; end
        if t[i] == _jl_eval_function; break; end
        print(io, "\n")
        lno = t[i+2]
        print(io, " in ", t[i], " at ", t[i+1])
        if lno >= 1
            print(io, ":", lno)
        end
    end
end

function show(io, m::Method)
    tv = m.tvars
    if !isa(tv,Tuple)
        tv = (tv,)
    end
    if !isempty(tv)
        show_delim_array(io, tv, '{', ',', '}', false)
    end
    show(io, m.sig)
    li = m.func.code
    if li.line > 0
        print(io, " at ", li.file, ":", li.line)
    end
end

function show(io, mt::MethodTable)
    name = mt.name
    println(io, "Methods for generic function ", name)
    d = mt.defs
    while !is(d,())
        print(io, name)
        show(io, d)
        d = d.next
        if !is(d,())
            println(io)
        end
    end
end

# dump & idump - structured tree representation like R's str()
# - dump is for the user-facing structure
# - idump is for the internal structure
#
# x is the object
# n is the depth of traversal in nested types (5 is the default)
# indent is a character string of spaces that is incremented at
# each descent.
#
# Package writers may overload dump for other nested types like lists
# or DataFrames. If overloaded, check the nesting level (n), and if
# n > 0, dump each component. Limit to the first 10 entries. When
# dumping components, decrement n, and add two spaces to indent.
#
# Package writers should not overload idump.

function idump(fn::Function, io::IOStream, x, n::Int, indent)
    T = typeof(x)
    print(io, T, " ")
    if isa(T, CompositeKind)
        println(io)
        if n > 0
            for field in T.names
                if field != symbol("")    # prevents segfault if symbol is blank
                    print(io, indent, "  ", field, ": ")
                    fn(io, getfield(x, field), n - 1, strcat(indent, "  "))
                end
            end
        end
    else
        println(io, x)
    end
end
function idump(fn::Function, io::IOStream, x::Array{Any}, n::Int, indent)
    println("Array($(eltype(x)),$(size(x)))")
    if n > 0
        for i in 1:min(10, length(x))
            print(io, indent, "  ", i, ": ")
            fn(io, x[i], n - 1, strcat(indent, "  "))
        end
    end
end
idump(fn::Function, io::IOStream, x::Symbol, n::Int, indent) = println(io, typeof(x), " ", x)
idump(fn::Function, io::IOStream, x::Function, n::Int, indent) = println(io, x)
idump(fn::Function, io::IOStream, x::Array, n::Int, indent) = println(io, "Array($(eltype(x)),$(size(x)))", " ", x[1:min(4,length(x))])

# Types
idump(fn::Function, io::IOStream, x::UnionKind, n::Int, indent) = println(io, x)
function idump(fn::Function, io::IOStream, x::CompositeKind, n::Int, indent)
    println(io, x, "::", typeof(x), " ", " <: ", super(x))
    if n > 0
        for idx in 1:min(10,length(x.names))
            if x.names[idx] != symbol("")    # prevents segfault if symbol is blank
                print(io, indent, "  ", x.names[idx], "::")
                if isa(x.types[idx], CompositeKind) 
                    idump(fn, io, x.types[idx], n - 1, strcat(indent, "  "))
                else
                    println(x.types[idx])
                end
            end
        end
    end
end

# _jl_dumptype is for displaying abstract type hierarchies like Jameson
# Nash's wiki page: https://github.com/JuliaLang/julia/wiki/Types-Hierarchy

function _jl_dumptype(io::IOStream, x::Type, n::Int, indent)
    # based on Jameson Nash's examples/typetree.jl
    println(io, x)
    if n == 0   # too deeply nested
        return  
    end
    typargs(t) = split(string(t), "{")[1]
    # TODO: When namespaces are worked out, this probably needs fixing
    # to allow different modules to be included or to look in the
    # equivalent of R's search path.
    for s in [names(Core), names(Base)]  
        t = eval(s)
        if isa(t, TypeConstructor)
            if string(x.name) == typargs(t) ||
               ("Union" == split(string(t), "(")[1] &&
                  any(map(tt -> string(x.name) == typargs(tt), t.body.types)))
                targs = join(t.parameters, ",")
                println(io, indent, "  ", s,
                        length(t.parameters) > 0 ? "{$targs}" : "",
                        " = ", t)
            end
        elseif isa(t, UnionKind)
            if any(map(tt -> string(x.name) == typargs(tt), t.types))
                println(io, indent, "  ", s, " = ", t)
            end
        elseif isa(t, Type) && super(t).name == x.name
            if string(s) != string(t.name) # type aliases
                println(io, indent, "  ", s, " = ", t.name)
            elseif t != Any 
                print(io, indent, "  ")
                _jl_dumptype(io, t, n - 1, strcat(indent, "  "))
            end
        end
    end
end

# For abstract types, use _dumptype only if it's a form that will be called
# interactively.
idump(fn::Function, io::IOStream, x::AbstractKind) = _jl_dumptype(io, x, 5, "")
idump(fn::Function, io::IOStream, x::AbstractKind, n::Int) = _jl_dumptype(io, x, n, "")

# defaults:
idump(fn::Function, io::IOStream, x) = idump(idump, io, x, 5, "")  # default is 5 levels
idump(fn::Function, io::IOStream, x, n::Int) = idump(idump, io, x, n, "")
idump(fn::Function, args...) = idump(fn, OUTPUT_STREAM::IOStream, args...)
idump(io::IOStream, args...) = idump(idump, io, args...)
idump(args...) = idump(idump, OUTPUT_STREAM::IOStream, args...)


# Here are methods specifically for dump:
dump(io::IOStream, x, n::Int) = dump(io, x, n, "")
dump(io::IOStream, x) = dump(io, x, 5, "")  # default is 5 levels
dump(args...) = dump(OUTPUT_STREAM::IOStream, args...)
dump(io::IOStream, x::String, n::Int, indent) = println(io, typeof(x), " \"", x, "\"")
dump(io::IOStream, x, n::Int, indent) = idump(dump, io, x, n, indent)

function dump(io::IOStream, x::Dict, n::Int, indent)
    println(typeof(x), " len ", length(x))
    if n > 0
        i = 1
        for (k,v) in x
            print(io, indent, "  ", k, ": ")
            dump(io, v, n - 1, strcat(indent, "  "))
            if i > 10
                break
            end
            i += 1
        end
    end
end

# More generic representation for common types:
dump(io::IOStream, x::AbstractKind, n::Int, indent) = println(io, x.name)
dump(io::IOStream, x::AbstractKind) = _jl_dumptype(io, x, 5, "")
dump(io::IOStream, x::AbstractKind, n::Int) = _jl_dumptype(io, x, n, "")
dump(io::IOStream, x::BitsKind, n::Int, indent) = println(io, x.name)
dump(io::IOStream, x::TypeVar, n::Int, indent) = println(io, x.name)


showall(x) = showall(OUTPUT_STREAM::IOStream, x)

function showall{T}(io, a::AbstractArray{T,1})
    if is(T,Any)
        opn = '{'; cls = '}'
    else
        opn = '['; cls = ']';
    end
    show_comma_array(io, a, opn, cls)
end

alignment(x::Any) = (0, strlen(sprint(showcompact, x)))
alignment(x::Number) = (strlen(sprint(showcompact, x)), 0)
alignment(x::Integer) = (strlen(sprint(showcompact, x)), 0)
function alignment(x::Real)
    m = match(r"^(.*?)((?:[\.eE].*)?)$", sprint(showcompact, x))
    m == nothing ? (strlen(sprint(showcompact, x)), 0) :
                   (strlen(m.captures[1]), strlen(m.captures[2]))
end
function alignment(x::Complex)
    m = match(r"^(.*,)(.*)$", sprint(showcompact, x))
    m == nothing ? (strlen(sprint(showcompact, x)), 0) :
                   (strlen(m.captures[1]), strlen(m.captures[2]))
end
function alignment(x::Rational)
    m = match(r"^(.*?/)(/.*)$", sprint(showcompact, x))
    m == nothing ? (strlen(sprint(showcompact, x)), 0) :
                   (strlen(m.captures[1]), strlen(m.captures[2]))
end

const _jl_undef_ref_str = "#undef"
const _jl_undef_ref_alignment = (3,3)

function alignment(
    X::AbstractMatrix,
    rows::AbstractVector, cols::AbstractVector,
    cols_if_complete::Integer, cols_otherwise::Integer, sep::Integer
)
    a = {}
    for j in cols
        l = r = 0
        for i in rows
            aij = _jl_undef_ref_alignment
            try
                aij = alignment(X[i,j])
            end
            l = max(l, aij[1])
            r = max(r, aij[2])
        end
        push(a, (l, r))
        if sum(map(sum,a)) + sep*length(a) >= cols_if_complete
            pop(a)
            break
        end
    end
    if length(a) < size(X,2)
        while sum(map(sum,a)) + sep*length(a) >= cols_otherwise
            pop(a)
        end
    end
    return a
end

function print_matrix_row(io,
    X::AbstractMatrix, A::Vector,
    i::Integer, cols::AbstractVector, sep::String
)
    for k = 1:length(A)
        j = cols[k]
        a = _jl_undef_ref_alignment
        sx = _jl_undef_ref_str
        try
            x = X[i,j]
            a = alignment(x)
            sx = sprint(showcompact, x)
        end
        l = repeat(" ", A[k][1]-a[1])
        r = repeat(" ", A[k][2]-a[2])
        print(io, l, sx, r)
        if k < length(A); print(io, sep); end
    end
end

function print_matrix_vdots(io,
    vdots::String, A::Vector, sep::String, M::Integer, m::Integer
)
    for k = 1:length(A)
        w = A[k][1] + A[k][2]
        if k % M == m
            l = repeat(" ", max(0, A[k][1]-strlen(vdots)))
            r = repeat(" ", max(0, w-strlen(vdots)-strlen(l)))
            print(io, l, vdots, r)
        else
            print(io, repeat(" ", w))
        end
        if k < length(A); print(io, sep); end
    end
end

function print_matrix(io,
    X::AbstractMatrix, rows::Integer, cols::Integer,
    pre::String, sep::String, post::String,
    hdots::String, vdots::String,
    hmod::Integer, vmod::Integer
)
    cols -= strlen(pre) + strlen(post)
    presp = repeat(" ", strlen(pre))
    postsp = ""
    hdotssp = repeat(" ", strlen(hdots))
    ss = strlen(sep)
    m, n = size(X)
    if m <= rows # rows fit
        A = alignment(X,1:m,1:n,cols,cols,ss)
        if n <= length(A) # rows and cols fit
            for i = 1:m
                print(io, i == 1 ? pre : presp)
                print_matrix_row(io, X,A,i,1:n,sep)
                print(io, i == m ? post : postsp)
                if i != m; println(io, ); end
            end
        else # rows fit, cols don't
            c = div(cols-strlen(hdots)+1,2)+1
            R = reverse(alignment(X,1:m,n:-1:1,c,c,ss))
            c = cols - sum(map(sum,R)) - (length(R)-1)*ss - strlen(hdots)
            L = alignment(X,1:m,1:n,c,c,ss)
            for i = 1:m
                print(io, i == 1 ? pre : presp)
                print_matrix_row(io, X,L,i,1:length(L),sep)
                print(io, i % hmod == 1 ? hdots : repeat(" ", strlen(hdots)))
                print_matrix_row(io, X,R,i,n-length(R)+1:n,sep)
                print(io, i == m ? post : postsp)
                if i != m; println(io, ); end
            end
        end
    else # rows don't fit
        t = div(rows,2)
        I = [1:t; m-div(rows-1,2)+1:m]
        A = alignment(X,I,1:n,cols,cols,ss)
        if n <= length(A) # rows don't fit, cols do
            for i in I
                print(io, i == 1 ? pre : presp)
                print_matrix_row(io, X,A,i,1:n,sep)
                print(io, i == m ? post : postsp)
                if i != I[end]; println(io, ); end
                if i == t
                    print(io, i == 1 ? pre : presp)
                    print_matrix_vdots(io, vdots,A,sep,vmod,1)
                    println(io, i == m ? post : postsp)
                end
            end
        else # neither rows nor cols fit
            c = div(cols-strlen(hdots)+1,2)+1
            R = reverse(alignment(X,I,n:-1:1,c,c,ss))
            c = cols - sum(map(sum,R)) - (length(R)-1)*ss - strlen(hdots)
            L = alignment(X,I,1:n,c,c,ss)
            r = (length(R)-n+1) % vmod
            for i in I
                print(io, i == 1 ? pre : presp)
                print_matrix_row(io, X,L,i,1:length(L),sep)
                print(io, i % hmod == 1 ? hdots : repeat(" ", strlen(hdots)))
                print_matrix_row(io, X,R,i,n-length(R)+1:n,sep)
                print(io, i == m ? post : postsp)
                if i != I[end]; println(io, ); end
                if i == t
                    print(io, i == 1 ? pre : presp)
                    print_matrix_vdots(io, vdots,L,sep,vmod,1)
                    print(io, hdotssp)
                    print_matrix_vdots(io, vdots,R,sep,vmod,r)
                    println(io, i == m ? post : postsp)
                end
            end
        end
    end
end
print_matrix(io, X::AbstractMatrix, rows::Integer, cols::Integer) =
    print_matrix(io, X, rows, cols, " ", "  ", "", "  :  ", ":", 5, 5)

print_matrix(io, X::AbstractMatrix) = print_matrix(io, X, tty_rows()-4, tty_cols())

summary(x) = string(typeof(x))

dims2string(d) = length(d) == 0 ? "0-dimensional" :
                 length(d) == 1 ? "$(d[1])-element" :
                 join(map(string,d), 'x')

summary{T}(a::AbstractArray{T}) =
    string(dims2string(size(a)), " ", T, " ", typeof(a).name)

function show_nd(io, a::AbstractArray)
    if isempty(a)
        return
    end
    tail = size(a)[3:]
    nd = ndims(a)-2
    function print_slice(io, idxs...)
        for i = 1:nd
            ii = idxs[i]
            if size(a,i+2) > 10
                if ii == 4 && allp(x->x==1,idxs[1:i-1])
                    for j=i+1:nd
                        szj = size(a,j+2)
                        if szj>10 && 3 < idxs[j] <= szj-3
                            return
                        end
                    end
                    #println(io, idxs)
                    print(io, "...\n\n")
                    return
                end
                if 3 < ii <= size(a,i+2)-3
                    return
                end
            end
        end
        print(io, "[:, :, ")
        for i = 1:(nd-1); print(io, "$(idxs[i]), "); end
        println(io, idxs[end], "] =")
        slice = sub(a, 1:size(a,1), 1:size(a,2), idxs...)
        print_matrix(io, slice)
        print(io, idxs == tail ? "" : "\n\n")
    end
    cartesian_map((idxs...)->print_slice(io,idxs...), tail)
end

<<<<<<< HEAD
whos() = whos(ccall(:jl_get_current_module, Module, ()))

function whos(m::Module)
    for v in map(symbol,sort(map(string, names(m))))
        if isbound(m,v)
            println(rpad(v, 30), summary(eval(m,v)))
=======
function whos(pattern::Regex)
    global VARIABLES
    for s = sort(map(string, VARIABLES))
        v = symbol(s)
        if isbound(v) && matches(pattern, s)
            println(rpad(v, 30), summary(eval(v)))
>>>>>>> b6dc95cc
        end
    end
end
whos() = whos(r"")

function show{T}(io, x::AbstractArray{T,0})
    println(io, summary(x),":")
    sx = _jl_undef_ref_str
    try
        sx = sprint(showcompact, x[])
    end
    print(io, sx)
end

function show(io, X::AbstractArray)
    print(io, summary(X))
    if !isempty(X)
        println(io, ":")
        ndims(X)==2 ? print_matrix(io, X) : show_nd(io, X)
    end
end

function showall(io, X::AbstractMatrix)
    print(io, summary(X))
    if !isempty(X)
        println(io, ":")
        print_matrix(io, X, typemax(Int64), typemax(Int64))
    end
end

function showall(io, a::AbstractArray)
    print(io, summary(a))
    if isempty(a)
        return
    end
    println(io, ":")
    tail = size(a)[3:]
    nd = ndims(a)-2
    function print_slice(io, idxs...)
        print(io, "[:, :, ")
        for i = 1:(nd-1); print(io, "$(idxs[i]), "); end
        println(io, idxs[end], "] =")
        slice = a[:,:,idxs...]
        print_matrix(io, reshape(slice, size(slice,1), size(slice,2)),
                     typemax(Int64), typemax(Int64))
        print(io, idxs == tail ? "" : "\n\n")
    end
    cartesian_map(print_slice, tail)
end

function show_vector(io, v, opn, cls)
    X = reshape(v,(1,length(v)))
    print_matrix(io, X, 1, tty_cols(), opn, ", ", cls, "  ...  ", ":", 5, 5)
end

show(io, v::AbstractVector{Any}) = show_vector(io, v, "{", "}")
show(io, v::AbstractVector)      = show_vector(io, v, "[", "]")<|MERGE_RESOLUTION|>--- conflicted
+++ resolved
@@ -593,25 +593,17 @@
     cartesian_map((idxs...)->print_slice(io,idxs...), tail)
 end
 
-<<<<<<< HEAD
-whos() = whos(ccall(:jl_get_current_module, Module, ()))
-
-function whos(m::Module)
-    for v in map(symbol,sort(map(string, names(m))))
-        if isbound(m,v)
-            println(rpad(v, 30), summary(eval(m,v)))
-=======
-function whos(pattern::Regex)
-    global VARIABLES
-    for s = sort(map(string, VARIABLES))
+function whos(m::Module, pattern::Regex)
+    for s in sort(map(string, names(m)))
         v = symbol(s)
         if isbound(v) && matches(pattern, s)
-            println(rpad(v, 30), summary(eval(v)))
->>>>>>> b6dc95cc
+            println(rpad(v, 30), summary(eval(m,v)))
         end
     end
 end
 whos() = whos(r"")
+whos(m::Module) = whos(m, r"")
+whos(pat::Regex) = whos(ccall(:jl_get_current_module, Module, ()), pat)
 
 function show{T}(io, x::AbstractArray{T,0})
     println(io, summary(x),":")
